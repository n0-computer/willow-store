--- conflicted
+++ resolved
@@ -9,13 +9,8 @@
 //! allocation. [BlobSeqRef] is the borrowed version, which is just a newtype for
 //! a slice of bytes.
 //!
-<<<<<<< HEAD
-//! The relationship between [BlobSeq] and [BlobSeqRef] is similar to the relationship
-//! between [String] and [str].
-=======
 //! The relationship between [BlobSeq] and [BlobSeqRef] is similar to the
 //! relationship between [String] and [str].
->>>>>>> 44a5f4ac
 //!
 //! # Example
 //!
